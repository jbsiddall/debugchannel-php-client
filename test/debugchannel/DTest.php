--- conflicted
+++ resolved
@@ -115,28 +115,7 @@
 
     public function testImage()
     {
-<<<<<<< HEAD
         $this->d->image('testImage.png');
-=======
-        $data = array(
-            'handler' => 'image',
-            'args' => [
-                base64_encode(file_get_contents(__DIR__.'/testImage.png'))
-            ]
-        );
-        $this->d->makeRequest($data);
-    }
-
-    public function testUnknownHandler()
-    {
-        $this->d->clear();
-        $this->d->makeRequest(
-            array(
-                "is this a valid request" => false,
-                "who" => __CLASS__,
-            )
-        );
->>>>>>> 7b24ed3c
     }
 
     public function testChat()
